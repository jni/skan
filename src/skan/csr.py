from __future__ import annotations
import networkx as nx

import networkx as nx
import numpy as np
import pandas as pd
from scipy import sparse, ndimage as ndi
from scipy.sparse import csgraph
from scipy.spatial import distance_matrix
from skimage import morphology
from skimage.graph import central_pixel
from skimage.util._map_array import map_array, ArrayMap
import numpy.typing as npt
import numba
import warnings
from typing import Tuple, Callable
from .nputil import _raveled_offsets_and_distances
from .summary_utils import find_main_branches

import matplotlib.pyplot as plt


def _weighted_abs_diff(
        values0: np.ndarray, values1: np.ndarray, distances: np.ndarray
        ) -> np.ndarray:
    """A default edge function for complete image graphs.

    A pixel graph on an image with no edge values and no mask is a very
    boring regular lattice, so we define a default edge weight to be the
    absolute difference between values *weighted* by the distance
    between them.

    Parameters
    ----------
    values0 : array
        The pixel values for each node.
    values1 : array
        The pixel values for each neighbor.
    distances : array
        The distance between each node and its neighbor.

    Returns
    -------
    edge_values : array of float
        The computed values: abs(values0 - values1) * distances.
    """
    return np.abs(values0 - values1) * distances


def pixel_graph(
        image, *, mask=None, edge_function=None, connectivity=1, spacing=None
        ):
    """Create an adjacency graph of pixels in an image.

    Pixels where the mask is True are nodes in the returned graph, and they are
    connected by edges to their neighbors according to the connectivity
    parameter. By default, the *value* of an edge when a mask is given, or when
    the image is itself the mask, is the euclidean distance betwene the pixels.

    However, if an int- or float-valued image is given with no mask, the value
    of the edges is the absolute difference in intensity between adjacent
    pixels, weighted by the euclidean distance.

    Parameters
    ----------
    image : array
        The input image. If the image is of type bool, it will be used as the
        mask as well.
    mask : array of bool
        Which pixels to use. If None, the graph for the whole image is used.
    edge_function : callable
        A function taking an array of pixel values, and an array of neighbor
        pixel values, and an array of distances, and returning a value for the
        edge. If no function is given, the value of an edge is just the
        distance.
    connectivity : int
        The square connectivity of the pixel neighborhood: the number of
        orthogonal steps allowed to consider a pixel a neigbor. See
        `scipy.ndimage.generate_binary_structure` for details.
    spacing : tuple of float
        The spacing between pixels along each axis.

    Returns
    -------
    graph : scipy.sparse.csr_matrix
        A sparse adjacency matrix in which entry (i, j) is 1 if nodes i and j
        are neighbors, 0 otherwise.
    nodes : array of int
        The nodes of the graph. These correspond to the raveled indices of the
        nonzero pixels in the mask.
    """
    if image.dtype == bool and mask is None:
        mask = image
    if mask is None and edge_function is None:
        mask = np.ones_like(image, dtype=bool)
        edge_function = _weighted_abs_diff

    # Strategy: we are going to build the (i, j, data) arrays of a scipy
    # sparse COO matrix, then convert to CSR (which is fast).
    # - grab the raveled IDs of the foreground (mask == True) parts of the
    #   image **in the padded space**.
    # - broadcast them together with the raveled offsets to their neighbors.
    #   This gives us for each foreground pixel a list of neighbors (that
    #   may or may not be selected by the mask.) (We also track the *distance*
    #   to each neighbor.)
    # - select "valid" entries in the neighbors and distance arrays by indexing
    #   into the mask, which we can do since these are raveled indices.
    # - use np.repeat() to repeat each source index according to the number
    #   of neighbors selected by the mask it has. Each of these repeated
    #   indices will be lined up with its neighbor, i.e. **this is the i
    #   array** of the COO format matrix.
    # - use the mask as a boolean index to get a 1D view of the selected
    #   neighbors. **This is the j array.**
    # - by default, the same boolean indexing can be applied to the distances
    #   to each neighbor, to give the **data array.** Optionally, a
    #   provided edge function can be computed on the pixel values and the
    #   distances to give a different value for the edges.
    # Note, we use map_array to map the raveled coordinates in the padded
    # image to the ones in the original image, and those are the returned
    # nodes.
    padded = np.pad(mask, 1, mode="constant", constant_values=False)
    nodes_padded = np.flatnonzero(padded)
    neighbor_offsets_padded, distances_padded = _raveled_offsets_and_distances(
            padded.shape, connectivity=connectivity, spacing=spacing
            )
    neighbors_padded = nodes_padded[:, np.newaxis] + neighbor_offsets_padded
    neighbor_distances_full = np.broadcast_to(
            distances_padded, neighbors_padded.shape
            )
    nodes = np.flatnonzero(mask)
    nodes_sequential = np.arange(nodes.size)
    # neighbors outside the mask get mapped to 0, which is a valid index,
    # BUT, they will be masked out in the next step.
    neighbors = map_array(neighbors_padded, nodes_padded, nodes)
    neighbors_mask = padded.reshape(-1)[neighbors_padded]
    num_neighbors = np.sum(neighbors_mask, axis=1)
    indices = np.repeat(nodes, num_neighbors)
    indices_sequential = np.repeat(nodes_sequential, num_neighbors)
    neighbor_indices = neighbors[neighbors_mask]
    neighbor_distances = neighbor_distances_full[neighbors_mask]
    neighbor_indices_sequential = map_array(
            neighbor_indices, nodes, nodes_sequential
            )
    if edge_function is None:
        data = neighbor_distances
    else:
        image_r = image.reshape(-1)
        data = edge_function(
                image_r[indices], image_r[neighbor_indices], neighbor_distances
                )
    m = nodes_sequential.size
    mat = sparse.coo_matrix(
            (data, (indices_sequential, neighbor_indices_sequential)),
            shape=(m, m)
            )
    graph = mat.tocsr()
    return graph, nodes


csr_spec_float = [
    ("indptr", numba.int32[:]),
    ("indices", numba.int32[:]),
    ("data", numba.float64[:]),
    ("shape", numba.int32[:]),
    ("node_properties", numba.float64[:]),
]  # yapf: disable

csr_spec_bool = [
    ("indptr", numba.int32[:]),
    ("indices", numba.int32[:]),
    ("data", numba.bool_[:]),
    ("shape", numba.int32[:]),
    ("node_properties", numba.float64[:]),
]  # yapf: disable


class NBGraphBase:
    def __init__(self, indptr, indices, data, shape, node_props):
        self.indptr = indptr
        self.indices = indices
        self.data = data
        self.shape = shape
        self.node_properties = node_props

    def edge(self, i, j):
        return _csrget(self.indices, self.indptr, self.data, i, j)

    def set_edge(self, i, j, value):
        return _csrset(self.indices, self.indptr, self.data, i, j, value)

    def neighbors(self, row):
        loc, stop = self.indptr[row], self.indptr[row + 1]
        return self.indices[loc:stop]

    @property
    def has_node_props(self):
        return self.node_properties.strides != (0,)


NBGraph = numba.experimental.jitclass(NBGraphBase, csr_spec_float)
NBGraphBool = numba.experimental.jitclass(NBGraphBase, csr_spec_bool)


def csr_to_nbgraph(csr, node_props=None):
    if node_props is None:
        node_props = np.broadcast_to(1.0, csr.shape[0])
        node_props.flags.writeable = True
    return NBGraph(
            csr.indptr,
            csr.indices,
            csr.data,
            np.array(csr.shape, dtype=np.int32),
            node_props,
            )


def _pixel_graph(image, steps, distances, num_edges, height=None):
    row = np.empty(num_edges, dtype=int)
    col = np.empty(num_edges, dtype=int)
    data = np.empty(num_edges, dtype=float)
    if height is None:
        k = _write_pixel_graph(image, steps, distances, row, col, data)
    else:
        k = _write_pixel_graph_height(
                image, height, steps, distances, row, col, data
                )
    graph = sparse.coo_matrix((data[:k], (row[:k], col[:k]))).tocsr()
    return graph


@numba.jit(nopython=True, cache=True, nogil=True)
def _write_pixel_graph(image, steps, distances, row, col, data):
    """Step over `image` to build a graph of nonzero pixel neighbors.

    Parameters
    ----------
    image : int array
        The input image.
    steps : int array, shape (N,)
        The raveled index steps to find a pixel's neighbors in `image`.
    distances : float array, shape (N,)
        The euclidean distance from a pixel to its corresponding
        neighbor in `steps`.
    row : int array
        Output array to be filled with the "center" pixel IDs.
    col : int array
        Output array to be filled with the "neighbor" pixel IDs.
    data : float array
        Output array to be filled with the distances from center to
        neighbor pixels.

    Returns
    -------
    k : int
        The number of entries written to row, col, and data.

    Notes
    -----
    No size or bounds checking is performed. Users should ensure that
    - No index in `indices` falls on any edge of `image` (or the
      neighbor computation will fail or segfault).
    - The `steps` and `distances` arrays have the same shape.
    - The `row`, `col`, `data` are long enough to hold all of the
      edges.
    """
    image = image.ravel()
    n_neighbors = steps.size
    start_idx = np.max(steps)
    end_idx = image.size + np.min(steps)
    k = 0
    for i in range(start_idx, end_idx + 1):
        if image[i] != 0:
            for j in range(n_neighbors):
                n = steps[j] + i
                if image[n] != 0 and image[n] != image[i]:
                    row[k] = image[i]
                    col[k] = image[n]
                    data[k] = distances[j]
                    k += 1
    return k


@numba.jit(nopython=True, cache=True, nogil=True)
def _write_pixel_graph_height(image, height, steps, distances, row, col, data):
    """Step over `image` to build a graph of nonzero pixel neighbors.

    Parameters
    ----------
    image : int array
        The input image.
    height : float array, same shape as `image`
        This is taken to be a height map along an additional
        dimension (in addition to the image dimensions), so the distance
        between two neighbors `i` and `n` separated by `j` is given by:

             `np.sqrt(distances[j]**2 + (height[i] - height[n])**2)`

    steps : int array, shape (N,)
        The raveled index steps to find a pixel's neighbors in `image`.
    distances : float array, shape (N,)
        The euclidean distance from a pixel to its corresponding
        neighbor in `steps`.
    row : int array
        Output array to be filled with the "center" pixel IDs.
    col : int array
        Output array to be filled with the "neighbor" pixel IDs.
    data : float array
        Output array to be filled with the distances from center to
        neighbor pixels.

    Returns
    -------
    k : int
        The number of entries written to row, col, and data.

    Notes
    -----
    No size or bounds checking is performed. Users should ensure that
    - No index in `indices` falls on any edge of `image` (or the
      neighbor computation will fail or segfault).
    - The `steps` and `distances` arrays have the same shape.
    - The `row`, `col`, `data` are long enough to hold all of the
      edges.
    """
    image = image.ravel()
    height = height.ravel()
    n_neighbors = steps.size
    start_idx = np.max(steps)
    end_idx = image.size + np.min(steps)
    k = 0
    for i in range(start_idx, end_idx + 1):
        if image[i] != 0:
            for j in range(n_neighbors):
                n = steps[j] + i
                if image[n] != 0 and image[n] != image[i]:
                    row[k] = image[i]
                    col[k] = image[n]
                    data[k] = np.sqrt(
                            distances[j]**2 + (height[i] - height[n])**2
                            )
                    k += 1
    return k


@numba.jit(nopython=True, cache=False)  # change this to True with Numba 1.0
def _build_paths(jgraph, indptr, indices, path_data, visited, degrees):
    indptr_i = 0
    indices_j = 0
    # first, process all nodes in a path to an endpoint or junction
    for node in range(jgraph.shape[0]):
        if degrees[node] > 2 or degrees[node] == 1:
            for neighbor in jgraph.neighbors(node):
                if not visited.edge(node, neighbor):
                    n_steps = _walk_path(
                            jgraph,
                            node,
                            neighbor,
                            visited,
                            degrees,
                            indices,
                            path_data,
                            indices_j,
                            )
                    indptr[indptr_i + 1] = indptr[indptr_i] + n_steps
                    indptr_i += 1
                    indices_j += n_steps
    # everything else is by definition in isolated cycles
    for node in range(jgraph.shape[0]):
        if degrees[node] > 0:
            neighbor = jgraph.neighbors(node)[0]
            if not visited.edge(node, neighbor):
                n_steps = _walk_path(
                        jgraph,
                        node,
                        neighbor,
                        visited,
                        degrees,
                        indices,
                        path_data,
                        indices_j,
                        )
                indptr[indptr_i + 1] = indptr[indptr_i] + n_steps
                indptr_i += 1
                indices_j += n_steps
    return indptr_i + 1, indices_j


@numba.jit(nopython=True, cache=False)  # change this to True with Numba 1.0
def _walk_path(
        jgraph, node, neighbor, visited, degrees, indices, path_data, startj
        ):
    indices[startj] = node
    start_node = node
    path_data[startj] = jgraph.node_properties[node]
    j = startj + 1
    while not visited.edge(node, neighbor):
        visited.set_edge(node, neighbor, True)
        visited.set_edge(neighbor, node, True)
        indices[j] = neighbor
        path_data[j] = jgraph.node_properties[neighbor]
        if degrees[neighbor] != 2 or neighbor == start_node:
            break
        n1, n2 = jgraph.neighbors(neighbor)
        nextneighbor = n1 if n1 != node else n2
        node, neighbor = neighbor, nextneighbor
        j += 1
    return j - startj + 1


def _build_skeleton_path_graph(graph):
    max_num_cycles = graph.indices.size // 4
    buffer_size_offset = max_num_cycles
    degrees = np.diff(graph.indptr)
    visited_data = np.zeros(graph.data.shape, dtype=bool)
    visited = NBGraphBool(
<<<<<<< HEAD
            graph.indptr,
            graph.indices,
            visited_data,
            graph.shape,
            np.broadcast_to(1.0, graph.shape[0]),
=======
            graph.indptr, graph.indices, visited_data, graph.shape,
            np.broadcast_to(1.0, graph.shape[0])
>>>>>>> b703cf60
            )
    endpoints = degrees != 2
    endpoint_degrees = degrees[endpoints]
    num_paths = np.sum(endpoint_degrees)
    path_indptr = np.zeros(num_paths + buffer_size_offset, dtype=int)
    # the number of points that we need to save to store all skeleton
    # paths is equal to the number of pixels plus the sum of endpoint
    # degrees minus one (since the endpoints will have been counted once
    # already in the number of pixels) *plus* the number of isolated
    # cycles (since each cycle has one index repeated). We don't know
    # the number of cycles ahead of time, but it is bounded by one quarter
    # of the number of points.
    n_points = (
            graph.indices.size + np.sum(np.maximum(0, endpoint_degrees - 1))
            + buffer_size_offset
            )
    path_indices = np.zeros(n_points, dtype=int)
    path_data = np.zeros(path_indices.shape, dtype=float)
    m, n = _build_paths(
            graph, path_indptr, path_indices, path_data, visited, degrees
            )
    paths = sparse.csr_matrix(
            (path_data[:n], path_indices[:n], path_indptr[:m]),
            shape=(m - 1, n)
            )
    return paths


class Skeleton:
    """Object to group together all the properties of a skeleton.

    In the text below, we use the following notation:

    - N: the number of points in the pixel skeleton,
    - ndim: the dimensionality of the skeleton
    - P: the number of paths in the skeleton (also the number of links in the
      junction graph).
    - J: the number of junction nodes
    - Sd: the sum of the degrees of all the junction nodes
    - [Nt], [Np], Nr, Nc: the dimensions of the source image

    Parameters
    ----------
    skeleton_image : array
        The input skeleton (1-pixel/voxel thick skeleton, all other values 0).

    Other Parameters
    ----------------
    spacing : float or array of float, shape ``(ndim,)``
        The scale of the pixel spacing along each axis.
    source_image : array of float, same shape as `skeleton_image`
        The image that `skeleton_image` represents / summarizes / was generated
        from. This is used to produce visualizations as well as statistical
        properties of paths.
    keep_images : bool
        Whether or not to keep the original input images. These can be useful
        for visualization, but they may take up a lot of memory.
    value_is_height : bool
        Whether to consider the value of a float skeleton to be the "height"
        of the image. This can be useful e.g. when measuring lengths along
        ridges in AFM images.

    Attributes
    ----------
    graph : scipy.sparse.csr_matrix, shape (N + 1, N + 1)
        The skeleton pixel graph, where each node is a non-zero pixel in the
        input image, and each edge connects adjacent pixels. The graph is
        represented as an adjacency matrix in SciPy sparse matrix format. For
        more information see the ``scipy.sparse`` documentation as well as
        ``scipy.sparse.csgraph``. Note: pixel numbering starts at 1, so the
        shape of this matrix is ``(N + 1, N + 1)`` instead of ``(N, N)``.
    nbgraph : NBGraph
        A thin Numba wrapper around the ``csr_matrix`` format, this provides
        faster graph methods. For example, it is much faster to get a list of
        neighbors, or test for the presence of a specific edge.
    coordinates : array, shape (N, ndim)
        skeleton_pixel_id i -> coordinates[i]
        The image coordinates of each pixel in the skeleton.
        Some values in this matrix are non-sensical — you should only access
        them from node ids.
    paths : scipy.sparse.csr_matrix, shape (P, N + 1)
        A csr_matrix where element [i, j] is on if node j is in path i. This
        includes path endpoints. The number of nonzero elements is N - J + Sd.
    n_paths : int
        The number of paths, P. This is redundant information given `n_paths`,
        but it is used often enough that it is worth keeping around.
    distances : array of float, shape (P,)
        The distance of each path. Note: not initialized until `path_lengths()`
        is called on the skeleton; use path_lengths() instead
    skeleton_image : array or None
        The input skeleton image. Only present if `keep_images` is True. Set to
        False to preserve memory.
    source_image : array or None
        The image from which the skeleton was derived. Only present if
        `keep_images` is True. This is useful for visualization.
    """
    def __init__(
            self,
            skeleton_image,
            *,
            spacing=1,
            source_image=None,
            keep_images=True,
            value_is_height=False,
            ):
        graph, coords = skeleton_to_csgraph(
                skeleton_image,
                spacing=spacing,
                value_is_height=value_is_height,
                )
        if np.issubdtype(skeleton_image.dtype, np.floating):
            self.pixel_values = skeleton_image[coords]
        elif np.issubdtype(skeleton_image.dtype, np.integer):
            self.pixel_values = skeleton_image.astype(float)[coords]
        else:
            self.pixel_values = None
        self.graph = graph
        self.nbgraph = csr_to_nbgraph(graph, self.pixel_values)
        self.coordinates = np.transpose(coords)
        self.paths = _build_skeleton_path_graph(self.nbgraph)
        self.n_paths = self.paths.shape[0]
        self.distances = np.empty(self.n_paths, dtype=float)
        self._distances_initialized = False
        self.skeleton_image = None
        self.skeleton_shape = skeleton_image.shape
        self.skeleton_dtype = skeleton_image.dtype
        self.source_image = None
        self.degrees = np.diff(self.graph.indptr)
        self.spacing = (
                np.asarray(spacing) if not np.isscalar(spacing) else
                np.full(skeleton_image.ndim, spacing)
                )
        if keep_images:
            self.keep_images = keep_images
            self.skeleton_image = skeleton_image
            self.source_image = source_image

    def path(self, index):
        """Return the pixel indices of path number `index`.

        Parameters
        ----------
        index : int
            The desired path.

        Returns
        -------
        path : array of int
            The indices of the pixels belonging to the path, including
            endpoints.
        """
        # The below is equivalent to `self.paths[index].indices`, which is much
        # more elegant. However the below version is about 25x faster!
        # In [14]: %timeit mat[1].indices
        # 128 µs ± 421 ns per loop (mean ± std. dev. of 7 runs, 10000 loops each)
        # In [16]: %%timeit
        # ...: start, stop = mat.indptr[1:3]
        # ...: mat.indices[start:stop]
        # ...:
        # 5.05 µs ± 77.2 ns per loop (mean ± std. dev. of 7 runs, 100000 loops each)
        start, stop = self.paths.indptr[index:index + 2]
        return self.paths.indices[start:stop]

    def path_coordinates(self, index: int):
        """Return the image coordinates of the pixels in the path.

        Parameters
        ----------
        index : int
            The desired path.

        Returns
        -------
        path_coords : array of float
            The (image) coordinates of points on the path, including endpoints.
        """
        path_indices = self.path(index)
        return self.coordinates[path_indices]

    def path_with_data(self, index: int):
        """Return pixel indices and corresponding pixel values on a path.

        Parameters
        ----------
        index : int
            The desired path.

        Returns
        -------
        path : array of int
            The indices of pixels on the path, including endpoints.
        data : array of float
            The values of pixels on the path.
        """
        start, stop = self.paths.indptr[index:index + 2]
        return self.paths.indices[start:stop], self.paths.data[start:stop]

    def path_lengths(self):
        """Return the length of each path on the skeleton.

        Returns
        -------
        lengths : array of float
            The length of all the paths in the skeleton.
        """
        if not self._distances_initialized:
            _compute_distances(
                    self.nbgraph, self.paths.indptr, self.paths.indices,
                    self.distances
                    )
            self._distances_initialized = True
        return self.distances

    def paths_list(self):
        """List all the paths in the skeleton, including endpoints.

        Returns
        -------
        paths : list of array of int
            The list containing all the paths in the skeleton.
        """
        return [list(self.path(i)) for i in range(self.n_paths)]

    def path_label_image(self):
        """Image like self.skeleton_image with path_ids as values.

        Returns
        -------
        label_image : array of ints
            Image of the same shape as self.skeleton_image where each pixel
            has the value of its branch id + 1.
        """
        image_out = np.zeros(self.skeleton_shape, dtype=int)
        for i in range(self.n_paths):
            coords_to_wipe = self.path_coordinates(i)
            coords_idxs = tuple(np.round(coords_to_wipe).astype(int).T)
            image_out[coords_idxs] = i + 1
        return image_out

    def path_means(self):
        """Compute the mean pixel value along each path.

        Returns
        -------
        means : array of float
            The average pixel value along each path in the skeleton.
        """
        sums = np.add.reduceat(self.paths.data, self.paths.indptr[:-1])
        lengths = np.diff(self.paths.indptr)
        return sums / lengths

    def path_stdev(self):
        """Compute the standard deviation of values along each path.

        Returns
        -------
        stdevs : array of float
            The standard deviation of pixel values along each path.
        """
        data = self.paths.data
        sumsq = np.add.reduceat(data * data, self.paths.indptr[:-1])
        lengths = np.diff(self.paths.indptr)
        means = self.path_means()
        return np.sqrt(np.clip(sumsq/lengths - means*means, 0, None))

    def prune_paths(self, indices: npt.ArrayLike) -> "Skeleton":
        """Prune nodes from the skeleton.

        Parameters
        ----------
        indices: List[int]
            List of indices to be removed.

        Retruns
        -------
        Skeleton
            A new Skeleton object pruned.
        """
        # warning: slow
        image_cp = np.copy(self.skeleton_image)
        if not np.all(np.array(indices) < self.n_paths):
            raise ValueError(
                    f"The path index {np.max(indices)} does not exist in this "
                    f"skeleton. (The highest path index is {self.n_paths}.)\n"
                    "If you obtained the index from a summary table, you "
                    "probably need to resummarize the skeleton."
                    )
        for i in indices:
            pixel_ids_to_wipe = self.path(i)
            junctions = self.degrees[pixel_ids_to_wipe] > 2
            pixel_ids_to_wipe = pixel_ids_to_wipe[~junctions]
            coords_to_wipe = self.coordinates[pixel_ids_to_wipe]
            coords_idxs = tuple(np.round(coords_to_wipe).astype(int).T)
            image_cp[coords_idxs] = 0
        # optional cleanup:
        new_skeleton = morphology.skeletonize(image_cp.astype(bool)) * image_cp
        return Skeleton(
                new_skeleton,
                spacing=self.spacing,
                source_image=self.source_image,
                keep_images=self.keep_images,
                )

    def __array__(self, dtype=None):
        """Array representation of the skeleton path labels."""
        return self.path_label_image()


def summarize(
        skel: Skeleton,
        *,
        value_is_height: bool = False,
        find_main_branch: bool = False,
        separator: str | None = None,
        ) -> pd.DataFrame:
    """Compute statistics for every skeleton and branch in ``skel``.

    Parameters
    ----------
    skel : skan.csr.Skeleton
        A Skeleton object.
    value_is_height : bool
        Whether to consider the value of a float skeleton to be the "height"
        of the image. This can be useful e.g. when measuring lengths along
        ridges in AFM images.
    find_main_branch : bool, optional
        Whether to compute main branches. A main branch is defined as the
        longest shortest path within a skeleton. This step is very expensive
        as it involves computing the shortest paths between all pairs of branch
        endpoints, so it is off by default.
    separator : str, optional
        Some column names are composite, e.g. ``'coord_src_0'``. The separator
        argument allows users to configure which character is used to separate
        the components. The default up to version 0.12 is '-', but will change
        to '_' in version 0.13.

    Returns
    -------
    summary : pandas.DataFrame
        A summary of the branches including branch length, mean branch value,
        branch euclidean distance, etc.
    """
    if separator is None:
        warnings.warn(
                "separator in column name will change to _ in version 0.13; "
                "to silence this warning, use `separator='-'` to maintain "
                "current behavior and use `separator='_'` to switch to the "
                "new default behavior.",
                np.VisibleDeprecationWarning,
                stacklevel=2,  # make sure warning points to calling line
                )
        separator = "-"
    summary = {}
    ndim = skel.coordinates.shape[1]
    _, skeleton_ids = csgraph.connected_components(skel.graph, directed=False)
    endpoints_src = skel.paths.indices[skel.paths.indptr[:-1]]
    endpoints_dst = skel.paths.indices[skel.paths.indptr[1:] - 1]
    summary["skeleton_id"] = skeleton_ids[endpoints_src]
    summary["node_id_src"] = endpoints_src
    summary["node_id_dst"] = endpoints_dst
    summary["branch_distance"] = skel.path_lengths()
    deg_src = skel.degrees[endpoints_src]
    deg_dst = skel.degrees[endpoints_dst]
    kind = np.full(deg_src.shape, 2)  # default: junction-to-junction
    kind[(deg_src == 1) | (deg_dst == 1)] = 1  # tip-junction
    kind[(deg_src == 1) & (deg_dst == 1)] = 0  # tip-tip
    kind[endpoints_src == endpoints_dst] = 3  # cycle
    summary["branch_type"] = kind
    summary["mean_pixel_value"] = skel.path_means()
    summary["stdev_pixel_value"] = skel.path_stdev()
    for i in range(ndim):  # keep loops separate for best insertion order
        summary[f"image_coord_src_{i}"] = skel.coordinates[endpoints_src, i]
    for i in range(ndim):
        summary[f"image_coord_dst_{i}"] = skel.coordinates[endpoints_dst, i]
    coords_real_src = skel.coordinates[endpoints_src] * skel.spacing
    for i in range(ndim):
        summary[f"coord_src_{i}"] = coords_real_src[:, i]
    if value_is_height:
        values_src = skel.pixel_values[endpoints_src]
        summary[f"coord_src_{ndim}"] = values_src
        coords_real_src = np.concatenate(
                [coords_real_src, values_src[:, np.newaxis]],
                axis=1,
                )
    coords_real_dst = skel.coordinates[endpoints_dst] * skel.spacing
    for i in range(ndim):
        summary[f"coord_dst_{i}"] = coords_real_dst[:, i]
    if value_is_height:
        values_dst = skel.pixel_values[endpoints_dst]
        summary[f"coord_dst_{ndim}"] = values_dst
        coords_real_dst = np.concatenate(
                [coords_real_dst, values_dst[:, np.newaxis]],
                axis=1,
                )
    summary["euclidean_distance"] = np.sqrt(
            (coords_real_dst - coords_real_src)**2
            @ np.ones(ndim + int(value_is_height))
            )
    df = pd.DataFrame(summary)

    if find_main_branch:
        # define main branch as longest shortest path within a single skeleton
        df["main"] = find_main_branches(df)
    df.rename(columns=lambda s: s.replace("_", separator), inplace=True)
    return df


@numba.jit(nopython=True, nogil=True, cache=False)  # cache with Numba 1.0
def _compute_distances(graph, path_indptr, path_indices, distances):
    for i in range(len(distances)):
        start, stop = path_indptr[i:i + 2]
        path = path_indices[start:stop]
        distances[i] = _path_distance(graph, path)


@numba.jit(nopython=True, nogil=True, cache=False)  # cache with Numba 1.0
def _path_distance(graph, path):
    d = 0.0
    n = len(path)
    for i in range(n - 1):
        u, v = path[i], path[i + 1]
        d += graph.edge(u, v)
    return d


def _mst_junctions(csmat):
    """Replace clustered pixels with degree > 2 by their minimum spanning tree.

    This function performs the operation in place.

    Parameters
    ----------
    csmat : NBGraph
        The input graph.
    pixel_indices : array of int
        The raveled index in the image of every pixel represented in csmat.
    spacing : float, or array-like of float, shape `len(shape)`, optional
        The spacing between pixels in the source image along each dimension.

    Returns
    -------
    final_graph : NBGraph
        The output csmat.
    """
    # make copy
    # mask out all degree < 3 entries
    # find MST
    # replace edges not in MST with zeros
    # use .eliminate_zeros() to get a new matrix
    csc_graph = csmat.tocsc()
    degrees = np.asarray(csmat.astype(bool).astype(int).sum(axis=0))
    non_junction = np.flatnonzero(degrees < 3)
    non_junction_column_start = csc_graph.indptr[non_junction]
    non_junction_column_end = csc_graph.indptr[non_junction + 1]
    for start, end in zip(non_junction_column_start, non_junction_column_end):
        csc_graph.data[start:end] = 0
    csr_graph = csc_graph.tocsr()
    non_junction_row_start = csr_graph.indptr[non_junction]
    non_junction_row_end = csr_graph.indptr[non_junction + 1]
    for start, end in zip(non_junction_row_start, non_junction_row_end):
        csr_graph.data[start:end] = 0
    csr_graph.eliminate_zeros()
    mst = csgraph.minimum_spanning_tree(csr_graph)
    non_tree_edges = csr_graph - (mst + mst.T)
    final_graph = csmat - non_tree_edges
    return final_graph


def distance_with_height(source_values, neighbor_values, distances):
    height_diff = source_values - neighbor_values
    return np.hypot(height_diff, distances)


def skeleton_to_csgraph(
        skel,
        *,
        spacing=1,
        value_is_height=False,
        ):
    """Convert a skeleton image of thin lines to a graph of neighbor pixels.

    Parameters
    ----------
    skel : array
        An input image in which every nonzero pixel is considered part of
        the skeleton, and links between pixels are determined by a full
        n-dimensional neighborhood.
    spacing : float, or array-like of float, shape `(skel.ndim,)`
        A value indicating the distance between adjacent pixels. This can
        either be a single value if the data has the same resolution along
        all axes, or it can be an array of the same shape as `skel` to
        indicate spacing along each axis.

    Other Parameters
    ----------------
    value_is_height : bool, optional
        If `True`, the pixel value at each point of the skeleton will be
        considered to be a height measurement, and this height will be
        incorporated into skeleton branch lengths. Used for analysis of
        atomic force microscopy (AFM) images.

    Returns
    -------
    graph : sparse.csr_matrix
        A graph of shape (Nnz, Nnz), where Nnz is the number of
        nonzero pixels in `skel`. The value graph[i, j] is the distance
        between adjacent pixels i and j. In a 2D image, that would be
        1 for immediately adjacent pixels and sqrt(2) for diagonally
        adjacent ones.
    pixel_coordinates : array of float
        An array of shape (Nnz, skel.ndim), mapping indices in `graph`
        to pixel coordinates in `skel`.
    """
    # ensure we have a bool image, since we later use it for bool indexing
    skel_im = skel
    skel_bool = skel.astype(bool)
    ndim = skel.ndim
    spacing = np.ones(ndim, dtype=float) * spacing

    if value_is_height:
        edge_func = distance_with_height
    else:
        edge_func = None

    graph, pixel_indices = pixel_graph(
            skel_im,
            mask=skel_bool,
            edge_function=edge_func,
            connectivity=ndim,
            spacing=spacing,
            )

    graph = _mst_junctions(graph)
    pixel_coordinates = np.unravel_index(pixel_indices, skel.shape)
    return graph, pixel_coordinates


@numba.jit(nopython=True, cache=True)
def _csrget(indices, indptr, data, row, col):
    """Fast lookup of value in a scipy.sparse.csr_matrix format table.

    Parameters
    ----------
    indices, indptr, data : numpy arrays of int, int, float
        The CSR format data.
    row, col : int
        The matrix coordinates of the desired value.

    Returns
    -------
    dat: float
        The data value in the matrix.
    """
    start, end = indptr[row], indptr[row + 1]
    for i in range(start, end):
        if indices[i] == col:
            return data[i]
    return 0.0


@numba.jit(nopython=True, cache=True)
def _csrset(indices, indptr, data, row, col, value):
    """Fast lookup and set of value in a scipy.sparse.csr_matrix format table.

    Parameters
    ----------
    indices, indptr, data : numpy arrays of int, int, float
        The CSR format data.
    row, col : int
        The matrix coordinates of the desired value.
    value : dtype
        The value to set in the matrix.

    Notes
    -----
    This function only sets values that already existed in the matrix.

    Returns
    -------
    success: bool
        Whether the data value was successfully written to the matrix.
    """
    start, end = indptr[row], indptr[row + 1]
    for i in range(start, end):
        if indices[i] == col:
            data[i] = value
            return True
    return False


def submatrix(M, idxs):
    """Return the outer-index product submatrix, `M[idxs, :][:, idxs]`.

    Parameters
    ----------
    M : scipy.sparse.spmatrix
        Input (square) matrix
    idxs : array of int
        The indices to subset. No index in `idxs` should exceed the
        number of rows of `M`.

    Returns
    -------
    Msub : scipy.sparse.spmatrix
        The subsetted matrix.

    Examples
    --------
    >>> Md = np.arange(16).reshape((4, 4))
    >>> M = sparse.csr_matrix(Md)
    >>> print(submatrix(M, [0, 2]).toarray())
    [[ 0  2]
     [ 8 10]]
    """
    Msub = M[idxs, :][:, idxs]
    return Msub


def make_degree_image(skeleton_image):
    """Create a array showing the degree of connectivity of each pixel.

    Parameters
    ----------
    skeleton_image : array
        An input image in which every nonzero pixel is considered part of
        the skeleton, and links between pixels are determined by a full
        n-dimensional neighborhood.

    Returns
    -------
    degree_image : array of int, same shape as skeleton_image
        An image containing the degree of connectivity of each pixel in the
        skeleton to neighboring pixels.
    """
    bool_skeleton = skeleton_image.astype(bool)
    degree_kernel = np.ones((3,) * bool_skeleton.ndim)
    degree_kernel[(1,) * bool_skeleton.ndim] = 0  # remove centre pixel
    if isinstance(bool_skeleton, np.ndarray):
        degree_image = (
                ndi.convolve(
                        bool_skeleton.astype(int),
                        degree_kernel,
                        mode="constant",
                        ) * bool_skeleton
                )
    # use dask image for any array other than a numpy array (which isn't
    # supported yet anyway)
    else:
        import dask.array as da
        from dask_image.ndfilters import convolve as dask_convolve

        if isinstance(bool_skeleton, da.Array):
            degree_image = bool_skeleton * dask_convolve(
                    bool_skeleton.astype(int), degree_kernel, mode="constant"
                    )
    return degree_image


def _simplify_graph(skel):
    """Iterative removal of all nodes of degree 2 while reconnecting their
    edges.

    Parameters
    ----------
    skel : skan.csr.Skeleton
        A Skeleton object containing graph to be simplified.

    Returns
    -------
    simp_csgraph : scipy.sparse.csr_matrix
        A sparse adjacency matrix of the simplified graph.
    reduced_nodes : tuple of int
        The index nodes of original graph in simplified graph.
    """
    if np.sum(skel.degrees > 2) == 0:  # no junctions
        # don't reduce
        return skel.graph, np.arange(skel.graph.shape[0])

    summary = summarize(skel, separator="_")
    src = np.asarray(summary["node_id_src"])
    dst = np.asarray(summary["node_id_dst"])
    distance = np.asarray(summary["branch_distance"])

    # to reduce the size of simplified graph
    nodes = np.unique(np.append(src, dst))
    n_nodes = len(nodes)
    nodes_sequential = np.arange(n_nodes)

    fw_map = ArrayMap(nodes, nodes_sequential)
    inv_map = ArrayMap(nodes_sequential, nodes)

    src_relab, dst_relab = fw_map[src], fw_map[dst]

    edges = sparse.coo_matrix((distance, (src_relab, dst_relab)),
                              shape=(n_nodes, n_nodes))
    dir_csgraph = edges.tocsr()
    simp_csgraph = dir_csgraph + dir_csgraph.T  # make undirected

    reduced_nodes = inv_map[np.arange(simp_csgraph.shape[0])]

    return simp_csgraph, reduced_nodes


def _fast_graph_center_idx(skel):
    """Accelerated graph center finding using simplified graph.

    Parameters
    ----------
    skel : skan.csr.Skeleton
        A Skeleton object containing graph whose center is to be found.

    Returns
    -------
    original_center_idx : int
        The index of central node of graph.
    """
    simp_csgraph, reduced_nodes = _simplify_graph(skel)
    simp_center_idx, _ = central_pixel(simp_csgraph)
    original_center_idx = reduced_nodes[simp_center_idx]

    return original_center_idx


def _normalize_shells(shells, *, center, skeleton_coordinates, spacing):
    """Normalize shells from any format allowed by `sholl_analysis` to radii.

    Parameters
    ----------
    shells : int or sequence of floats, or None
        If an int, it is used as number of evenly spaced concentric shells. If
        an array of floats, it is used directly as the different shell radii in
        real world units. If None, the number of evenly spaced concentric
        shells is automatically calculated.
    center : (D,) array of float
        The scaled coordinates of the center point for Sholl analysis.
    skeleton_coordinates : (N, D) array of float
        The scaled coordinates of skeleton pixels. Used when shells is None or
        int.
    spacing : (D,) array of float
        The pixel/voxel spacing of the skeleton data.

    Returns
    -------
    radii : array of float
        The computed and normalized shell radii.
    """
    if isinstance(shells, (list, tuple, np.ndarray)):
        shell_radii = np.asarray(shells)
    else:  # shells is int, number of shells, or None
        # Find max euclidean distance from center to all nodes
        distances = np.linalg.norm(skeleton_coordinates - center, axis=1)
        start_radius = 0
        end_radius = np.max(distances)  # largest possible radius
        if shells is None:
            stepsize = np.linalg.norm(spacing)
        else:  # scalar
            stepsize = (end_radius-start_radius) / shells
        epsilon = np.finfo(np.float32).eps
        shell_radii = np.arange(start_radius, end_radius + epsilon, stepsize)
    if (sp := np.linalg.norm(spacing)) > (sh := np.min(np.diff(shell_radii))):
        warnings.warn(
                "This implementation of Sholl analysis may not be accurate if "
                "the spacing between shells is smaller than the (diagonal) "
                f"voxel spacing. The given voxel spacing is {sp}, and the "
                f"smallest shell spacing is {sh}.",
                stacklevel=2,
                )
    return shell_radii


def sholl_analysis(skeleton, center=None, shells=None):
    """Sholl Analysis for Skeleton object.

    Parameters
    ----------
    skeleton : skan.csr.Skeleton
        A Skeleton object.
    center : array-like of float or None, optional
        Scaled coordinates of a point on the skeleton to use as the center
        from which the concentric shells are computed. If None, the
        geodesic center of skeleton is chosen.
    shells : int or array of floats or None, optional
        If an int, it is used as number of evenly spaced concentric shells. If
        an array of floats, it is used directly as the different shell radii in
        real world units. If None, the number of evenly spaced concentric
        shells is automatically calculated.

    Returns
    -------
    center : array of float
        The scaled coordinates in real world units of the center of the shells.
        (This might be provided as input, but it might also have been computed
        within this function, and that computation is expensive, so we return
        it just in case.)
    shell_radii : array of float
        Radii in real world units for concentric shells used for analysis.
    intersection_counts : array of int
        Number of intersections for corresponding shell radii.
    """
    if center is None:
        # By default, find the geodesic center of the graph
        center_idx = _fast_graph_center_idx(skeleton)
        center = skeleton.coordinates[center_idx] * skeleton.spacing
    else:
        center = np.asarray(center)

    scaled_coords = skeleton.coordinates * skeleton.spacing

    shell_radii = _normalize_shells(
            shells,
            center=center,
            skeleton_coordinates=scaled_coords,
            spacing=skeleton.spacing,
            )

    edges = skeleton.graph.tocoo()
    coords0 = scaled_coords[edges.row]
    coords1 = scaled_coords[edges.col]
    d0 = distance_matrix(coords0, [center]).ravel()
    d1 = distance_matrix(coords1, [center]).ravel()
    bins0 = np.digitize(d0, shell_radii)
    bins1 = np.digitize(d1, shell_radii)
    crossings = bins0 != bins1
    shells = np.minimum(bins0[crossings], bins1[crossings])
    # we divide by 2 because the graph is undirected, so each edge appears
    # twice in the matrix
    intersection_counts = np.bincount(shells, minlength=len(shell_radii)) // 2

    return center, shell_radii, intersection_counts


def skeleton_to_nx(
<<<<<<< HEAD
        skeleton: Skeleton, summary: pd.DataFrame | None = None
        ) -> nx.Graph:
=======
        skeleton: Skeleton,
        summary: pd.DataFrame | None = None,
        ) -> nx.MultiGraph:
>>>>>>> b703cf60
    """Convert a Skeleton object to a networkx Graph.

    Parameters
    ----------
    skeleton : Skeleton
<<<<<<< HEAD
        Skeleton object to be converted.
    summary : pd.DataFrame, optional
        If the skeleton has already been summarized() pass it in, if not provided it will be summarized.

    Raises
    ------
    TypeError
        If a Numpy array is passed by mistake an error is raised.

    Returns
    -------
    nx.Graph
        Returns a networkx Graph
    """
    if isinstance(skeleton, np.ndarray):
        raise TypeError(
                "You have passed a Numpy array, please convert to Skeleton first."
                )
    if summary is None:
        summary = summarize(skeleton)
    summary_future = summary.rename(columns=lambda s: s.replace("-", "_"))
    g = nx.Graph()
    for row in summary_future.itertuples(name="Edge"):
        i, j = row.node_id_src, row.node_id_dst
        g.add_edge(i, j, **row._asdict())
        g.edges[i, j]["path"] = skeleton.path_coordinates(row.Index)
        g.nodes[i]["pos"] = skeleton.coordinates[i]
        g.nodes[j]["pos"] = skeleton.coordinates[j]
    return g


def array_to_nx(array: npt.NDArray) -> nx.Graph:
    """Convert an image array into a NetworkX graph where each pixel is a node.

    Parameters
    ----------
    array: npt.NDArray
        Binary skeleton as Numpy Array

    Returns
    -------
    nx.Graph
        NetworkX Graph where every cell in an array is a node connected to adjacent cells. The shape of the original
    array is stored in the Networkx.graph dictionary under the key 'skeleton_shape' and can be used when reconstructing
    the Numpy Array.
    """
    g = nx.Graph()
    skeleton_coordinates = np.argwhere(array != 0)
    for node in skeleton_coordinates:
        neighbours = _get_neighbours(
                node, exclude_node=True, shape=array.shape
                )
        for neighbour in neighbours:
            # If neighbouring cell is non-zero its a node and we add an edge
            # TODO : Generalise to 3D
            if array[neighbour[0], neighbour[1]] > 0:
                g.add_edge(tuple(node), tuple(neighbour))
    # Store the original shape in the returned graph object for reconstructing
    g.graph["skeleton_shape"] = array.shape
    return g


def nx_to_array(graph: nx.Graph) -> npt.NDArray:
    """Convert a NetworkX graph to Numpy Array."""
    array = np.zeros(graph.graph["skeleton_shape"])
    print(f"{array=}")
    for node in graph:
        array[node] = 1
    print(f"{array=}")
    return np.array(array, dtype=bool)


def _get_neighbours(
        node: npt.NDArray,
        exclude_node: bool = True,
        shape: npt.NDArray = None
        ) -> npt.NDArray:
    """Get the co-ordinates of adjacent cells for an arbitrary co-ordinate.

    Determine the adjacent nodes for a given co-ordinate. Not original, taken from
    https://stackoverflow.com/a/34908879/1444043

    Parameters
    ----------
    node : npt.NDArray
        Co-ordinates of a node.
    exclude_node : bool
        Exclude the node itself from the returned list of co-ordinates.
    shape : npt.NDArray
        Shape of array from which the co-ordinate is derived.

    Returns
    -------
    npt.NDArray
        An array of co-ordinates for adjacent cells.

    """
    ndim = len(node)
    # generate an (m, ndims) array containing all strings over the alphabet {0, 1, 2}:
    offset_idx = np.indices((3,) * ndim).reshape(ndim, -1).T
    # use these to index into np.array([-1, 0, 1]) to get offsets
    offsets = np.r_[-1, 0, 1].take(offset_idx)
    # optional: exclude offsets of 0, 0, ..., 0 (i.e. node itself)
    if exclude_node:
        offsets = offsets[np.any(offsets, 1)]
    neighbours = node + offsets  # apply offsets to p
    # optional: exclude out-of-bounds indices
    if shape is not None:
        valid = np.all((neighbours < np.array(shape)) & (neighbours >= 0),
                       axis=1)
        neighbours = neighbours[valid]

    return neighbours
=======
        The skeleton to convert.
    summary : pd.DataFrame | None
        The summary statistics of the skeleton. Each row in the summary table
        is an edge in the networkx graph. It is not necessary to pass this in
        because it can be computed from the input skeleton, but if it is
        already computed, it will speed up this function.

    Returns
    -------
    g : nx.MultiGraph
        A graph where each node is a junction or endpoint in the skeleton, and
        each edge is a path.
    """
    if summary is None:
        summary = summarize(skeleton, separator='_')
    # Ensure underscores in column names
    csum = summary.rename(columns=lambda s: s.replace('-', '_'))
    g = nx.MultiGraph(
            shape=skeleton.skeleton_shape, dtype=skeleton.skeleton_dtype
            )
    for row in csum.itertuples(name='Edge'):
        index = row.Index
        i = row.node_id_src
        j = row.node_id_dst
        indices, values = skeleton.path_with_data(index)
        # Nodes are added if they don't exist so only need to add edges
        g.add_edge(
                i, j, **{
                        'path': skeleton.path_coordinates(index),
                        'indices': indices,
                        'values': values,
                        }
                )
    return g


def nx_to_skeleton(g: nx.Graph | nx.MultiGraph) -> Skeleton:
    """Convert a Networkx Graph to a Skeleton object.

    The NetworkX Graph should have the following graph properties:
    - 'shape': the shape of the image from which the graph was created.
    - 'dtype': the dtype of the image from which the graph was created.

    and the following edge properties:
    - 'path': an (N, Ndim) array of coordinates in the image of the pixels
      traced by this edge.
    - 'values': an (N,) array of values for the pixels traced by this edge.

    The `skeleton_to_nx` function can produce such a graph from a `Skeleton`
    object.

    Parameters
    ----------
    g: nx.Graph
        Networkx graph to convert to Skeleton.

    Returns
    -------
    Skeleton
        Skeleton object corresponding to the input graph.

    Notes
    -----
    Currently, this method uses the naive, brute-force approach of regenerating
    the entire image from the graph, and then generating the Skeleton from the
    image. It is probably low-hanging fruit to instead generate the Skeleton
    compressed-sparse-row (CSR) data directly.
    """
    image = np.zeros(g.graph['shape'], dtype=g.graph['dtype'])
    all_coords = np.concatenate([path for _, _, path in g.edges.data('path')],
                                axis=0)
    all_values = np.concatenate([
            values for _, _, values in g.edges.data('values')
            ],
                                axis=0)

    image[tuple(all_coords.T)] = all_values

    return Skeleton(image)
>>>>>>> b703cf60


def _merge_paths(p1: npt.NDArray, p2: npt.NDArray):
    """Join two paths together that have a common endpoint."""
    return np.concatenate([p1[:-1], p2], axis=0)


def _merge_edges(g: nx.Graph, e1: tuple[int], e2: tuple[int]):
    middle_node = set(e1) & set(e2)
    new_edge = sorted(
            (set(e1) | set(e2)) - {middle_node},
            key=lambda i: i in e2,
            )
    d1 = g.edges[e1]
    d2 = g.edges[e2]
<<<<<<< HEAD
    p1 = d1["path"] if e1[1] == middle_node else d1["path"][::-1]
    p2 = d2["path"] if e2[0] == middle_node else d2["path"][::-1]
    n1 = len(d1["path"])
    n2 = len(d2["path"])
    new_edge_values = {
            "skeleton_id":
                    g.edges[e1]["skeleton_id"],
            "node_id_src":
                    new_edge[0],
            "node_id_dst":
                    new_edge[1],
            "branch_distance":
                    d1["branch_distance"] + d2["branch_distance"],
            "branch_type":
                    min(d1["branch_type"], d2["branch_type"]),
            "mean_pixel_value": (
                    n1 * d1["mean_pixel_value"] + n2 * d2["mean_pixel_value"]
                    ) / (n1+n2),
            "stdev_pixel_value":
                    np.sqrt((
                            d1["stdev_pixel_value"]**2 *
                            (n1-1) + d2["stdev_pixel_value"]**2 * (n2-1)
                            ) / (n1+n2-1)),
            "path":
=======
    p1 = d1['path'] if e1[1] == middle_node else d1['path'][::-1]
    p2 = d2['path'] if e2[0] == middle_node else d2['path'][::-1]
    n1 = len(d1['path'])
    n2 = len(d2['path'])
    new_edge_values = {
            'skeleton_id':
                    g.edges[e1]['skeleton_id'],
            'node_id_src':
                    new_edge[0],
            'node_id_dst':
                    new_edge[1],
            'branch_distance':
                    d1['branch_distance'] + d2['branch_distance'],
            'branch_type':
                    min(d1['branch_type'], d2['branch_type']),
            'mean_pixel_value': (
                    n1 * d1['mean_pixel_value'] + n2 * d2['mean_pixel_value']
                    ) / (n1+n2),
            'stdev_pixel_value':
                    np.sqrt((
                            d1['stdev_pixel_value']**2 *
                            (n1-1) + d2['stdev_pixel_value']**2 * (n2-1)
                            ) / (n1+n2-1)),
            'path':
>>>>>>> b703cf60
                    _merge_paths(p1, p2),
            }
    g.add_edge(new_edge[0], new_edge[1], **new_edge_values)
    g.remove_node(middle_node)


<<<<<<< HEAD
def _remove_simple_path_nodes(g: nx.Graph):
=======
def _remove_simple_path_nodes(g):
>>>>>>> b703cf60
    """Remove any nodes of degree 2 by merging their incident edges."""
    to_remove = [n for n in g.nodes if g.degree(n) == 2]
    for u in to_remove:
        v, w = g[u].keys()
<<<<<<< HEAD
        _merge_edges(g, (u, v), (u, w))


def nx_to_skeleton(g: nx.Graph) -> Skeleton:
    """Convert networkx graph to Skeleton.

    Parameters
    ----------
    g : nx.Graph
        Networkx graph object.

    Returns
    -------
    Skeleton
        Skeleton object.

    """
    return Skeleton(nx.to_numpy_array(g))
    # return nx.to_numpy_array(g)


def iteratively_prune_paths(
        skeleton: nx.Graph,
        discard: Callable[[nx.Graph, dict], bool],
        ) -> Skeleton:
    """Iteratively prune a skeleton leaving the specified number of paths.

    Will repeatedly remove branches of type 1 and 3 until there are none left on the Skeleton.

          0 endpoint-to-endpoint (isolated branch)
          1 junction-to-endpoint
          2 juntciont-to-junction
          3 isolated cycle

    Parameters
    ----------
    skeleton: np.ndarray | Skeleton
        Skeleton object to be pruned, may be a binary Numpy array or a Skeleton.
    discard : Callable[[nx.Graph, dict], bool]
        A predicate that is True if the edge should be discarded. The input is
        a dictionary of all the attributes of that edge — the same as the
        columns in the output of `summarize`.

    Returns
    -------
    Graph
        Returns a networkx Graph with the given edges pruned and remaining
        paths merged.
    """
    pruned = skeleton  # we start with no pruning

    num_pruned = 1

    while num_pruned > 0:
        for_pruning = []
        for u, v in pruned.edges:
            attrs = pruned.edges[u, v]
            if discard(pruned, attrs):
                for_pruning.append((u, v))
        num_pruned = len(for_pruning)
        pruned.remove_edges_from(for_pruning)
        _remove_simple_path_nodes(pruned)
    return pruned


# Below code needs to be turned into a discard predicate callback
# while branch_data.shape[0] > min_skeleton:
#     # Remove branches that have endpoint (branch_type == 1)
#     n_paths = branch_data.shape[0]
#     pruned, branch_data = _remove_branch_type(
#             pruned,
#             branch_data,
#             branch_type=1,
#             find_main_branch=find_main_branch,
#             **kwargs
#             )
#     # Check to see if we have a looped path with a branches, if so and the branch is shorter than the loop we
#     # remove it and break. Can either look for whether there are just two branches
#     # if branch_data.shape[0] == 2:
#     #     length_branch_type1 = branch_data.loc[branch_data["branch-type"] ==
#     #                                           1,
#     #                                           "branch-distance"].values[0]
#     #     length_branch_type3 = branch_data.loc[branch_data["branch-type"] ==
#     #                                           3,
#     #                                           "branch-distance"].values[0]
#     #     if length_branch_type3 > length_branch_type1:
#     #         pruned, branch_data = _remove_branch_type(
#     #                 pruned, branch_data, branch_type=1, find_main_branch=find_main_branch, **kwargs
#     #                 )
#     # ...or perhaps more generally whether we have just one loop left and if its length is less than other branches
#     if branch_data.loc[branch_data["branch-type"] == 3].shape[0] == 1:
#         # Extract the length of a loop
#         length_branch_type3 = branch_data.loc[branch_data["branch-type"] ==
#                                               3,
#                                               "branch-distance"].values[0]
#         # Extract indices for branches lengths less than this and prune them
#         pruned = pruned.prune_paths(
#                 branch_data.loc[branch_data["branch-distance"] <
#                                 length_branch_type3].index
#                 )
#         branch_data = summarize(pruned, find_main_branch=find_main_branch)
#
#     # We now need to check whether we have the desired number of branches (often 1), have to check before removing
#     # branches of type 3 in case this is the final, clean, loop.
#     if branch_data.shape[0] == min_skeleton:
#         break
#     # If not we need to remove any small side loops (branch_type == 3)
#     pruned, branch_data = _remove_branch_type(
#             pruned,
#             branch_data,
#             branch_type=3,
#             find_main_branch=find_main_branch,
#             **kwargs
#             )
#     # We don't need to check if we have a single path as that is the control check for the while loop, however we do
#     # need to check if we are removing anything as some skeletons of closed loops have internal branches that won't
#     # ever get pruned. This happens when there are internal loops to the main one so we never observe a loop with a
#     # single branch. The remaining branches ARE part of the main branch which is why they haven't (yet) been
#     # removed. We now prune those and check whether we have reduced the number of paths, if not we're done pruning.
#     if branch_data.shape[0] == n_paths:
#         pruned, branch_data = _remove_branch_type(
#                 pruned,
#                 branch_data,
#                 branch_type=1,
#                 find_main_branch=False,
#                 **kwargs
#                 )
#         # If this HASN'T removed any more branches we are done
#         if branch_data.shape[0] == n_paths:
#             break
# return pruned


def _remove_branch_type(
        skeleton: Skeleton,
        branch_data: pd.DataFrame,
        branch_type: int,
        find_main_branch: bool,
        **kwargs,
        ) -> Tuple[Skeleton, pd.DataFrame]:
    """Helper function to remove branches of a specific type

    Parameters
    ----------
    skeleton: Skeleton
        Skeleton to be pruned.
    branch_data: pd.DataFrame
        Pandas data frame summarising the skeleton, should include 'branch-type' as a column. Produced by summarize().
    branch_type: int
        Branch type to be removed.
    find_main_branch: bool
        Whether to find the main branch of a skeleton. Without this

    Returns
    -------
    Tuple: Skeleton, pd.DataFrame
        Returns a pruned skeleton and its summary data frame.
    """
    # We want to retain the main_branch but get rid of branches of other types, but only for linear objects which have
    # only a single labeled region (other than the skeleton itself), grains with loops as main body have two such
    # regions one outside of the loop and one within
    unique_regions = (
            len(
                    np.unique(
                            morphology.label(
                                    skeleton.skeleton_image,
                                    background=1,
                                    connectivity=1
                                    )
                            )
                    ) - 1
            )
    if find_main_branch == True and unique_regions != 2:
        to_remove = branch_data.loc[
                (branch_data["branch-type"] == branch_type)
                & (branch_data["main"] == False)]
    # This is the final prune of looped skeletons to remove branches of type 1 that persist when there are internal
    # loops to the main loop. We re-enable find_main_branch so that we can pass through subsequent iterations if needed.
    elif find_main_branch == False and unique_regions != 2:
        to_remove = branch_data.loc[(branch_data["branch-type"] == 1)]
        find_main_branch = True
    else:
        to_remove = branch_data.loc[
                (branch_data["branch-type"] == branch_type)]
    # Now prune the skeleton
    skeleton = skeleton.prune_paths(to_remove.index)
    # Might not need this line, it is included to add the **kwargs to the returned item but that may well be
    # redundant as the prune() method has been modified to include these attributes.
    skeleton = Skeleton(skeleton.skeleton_image, **kwargs)
    return skeleton, summarize(skeleton, find_main_branch=find_main_branch)
=======
        _merge_edges(g, (u, v), (u, w))
>>>>>>> b703cf60
<|MERGE_RESOLUTION|>--- conflicted
+++ resolved
@@ -413,16 +413,8 @@
     degrees = np.diff(graph.indptr)
     visited_data = np.zeros(graph.data.shape, dtype=bool)
     visited = NBGraphBool(
-<<<<<<< HEAD
-            graph.indptr,
-            graph.indices,
-            visited_data,
-            graph.shape,
-            np.broadcast_to(1.0, graph.shape[0]),
-=======
             graph.indptr, graph.indices, visited_data, graph.shape,
             np.broadcast_to(1.0, graph.shape[0])
->>>>>>> b703cf60
             )
     endpoints = degrees != 2
     endpoint_degrees = degrees[endpoints]
@@ -1255,134 +1247,14 @@
 
 
 def skeleton_to_nx(
-<<<<<<< HEAD
-        skeleton: Skeleton, summary: pd.DataFrame | None = None
-        ) -> nx.Graph:
-=======
         skeleton: Skeleton,
         summary: pd.DataFrame | None = None,
         ) -> nx.MultiGraph:
->>>>>>> b703cf60
     """Convert a Skeleton object to a networkx Graph.
 
     Parameters
     ----------
     skeleton : Skeleton
-<<<<<<< HEAD
-        Skeleton object to be converted.
-    summary : pd.DataFrame, optional
-        If the skeleton has already been summarized() pass it in, if not provided it will be summarized.
-
-    Raises
-    ------
-    TypeError
-        If a Numpy array is passed by mistake an error is raised.
-
-    Returns
-    -------
-    nx.Graph
-        Returns a networkx Graph
-    """
-    if isinstance(skeleton, np.ndarray):
-        raise TypeError(
-                "You have passed a Numpy array, please convert to Skeleton first."
-                )
-    if summary is None:
-        summary = summarize(skeleton)
-    summary_future = summary.rename(columns=lambda s: s.replace("-", "_"))
-    g = nx.Graph()
-    for row in summary_future.itertuples(name="Edge"):
-        i, j = row.node_id_src, row.node_id_dst
-        g.add_edge(i, j, **row._asdict())
-        g.edges[i, j]["path"] = skeleton.path_coordinates(row.Index)
-        g.nodes[i]["pos"] = skeleton.coordinates[i]
-        g.nodes[j]["pos"] = skeleton.coordinates[j]
-    return g
-
-
-def array_to_nx(array: npt.NDArray) -> nx.Graph:
-    """Convert an image array into a NetworkX graph where each pixel is a node.
-
-    Parameters
-    ----------
-    array: npt.NDArray
-        Binary skeleton as Numpy Array
-
-    Returns
-    -------
-    nx.Graph
-        NetworkX Graph where every cell in an array is a node connected to adjacent cells. The shape of the original
-    array is stored in the Networkx.graph dictionary under the key 'skeleton_shape' and can be used when reconstructing
-    the Numpy Array.
-    """
-    g = nx.Graph()
-    skeleton_coordinates = np.argwhere(array != 0)
-    for node in skeleton_coordinates:
-        neighbours = _get_neighbours(
-                node, exclude_node=True, shape=array.shape
-                )
-        for neighbour in neighbours:
-            # If neighbouring cell is non-zero its a node and we add an edge
-            # TODO : Generalise to 3D
-            if array[neighbour[0], neighbour[1]] > 0:
-                g.add_edge(tuple(node), tuple(neighbour))
-    # Store the original shape in the returned graph object for reconstructing
-    g.graph["skeleton_shape"] = array.shape
-    return g
-
-
-def nx_to_array(graph: nx.Graph) -> npt.NDArray:
-    """Convert a NetworkX graph to Numpy Array."""
-    array = np.zeros(graph.graph["skeleton_shape"])
-    print(f"{array=}")
-    for node in graph:
-        array[node] = 1
-    print(f"{array=}")
-    return np.array(array, dtype=bool)
-
-
-def _get_neighbours(
-        node: npt.NDArray,
-        exclude_node: bool = True,
-        shape: npt.NDArray = None
-        ) -> npt.NDArray:
-    """Get the co-ordinates of adjacent cells for an arbitrary co-ordinate.
-
-    Determine the adjacent nodes for a given co-ordinate. Not original, taken from
-    https://stackoverflow.com/a/34908879/1444043
-
-    Parameters
-    ----------
-    node : npt.NDArray
-        Co-ordinates of a node.
-    exclude_node : bool
-        Exclude the node itself from the returned list of co-ordinates.
-    shape : npt.NDArray
-        Shape of array from which the co-ordinate is derived.
-
-    Returns
-    -------
-    npt.NDArray
-        An array of co-ordinates for adjacent cells.
-
-    """
-    ndim = len(node)
-    # generate an (m, ndims) array containing all strings over the alphabet {0, 1, 2}:
-    offset_idx = np.indices((3,) * ndim).reshape(ndim, -1).T
-    # use these to index into np.array([-1, 0, 1]) to get offsets
-    offsets = np.r_[-1, 0, 1].take(offset_idx)
-    # optional: exclude offsets of 0, 0, ..., 0 (i.e. node itself)
-    if exclude_node:
-        offsets = offsets[np.any(offsets, 1)]
-    neighbours = node + offsets  # apply offsets to p
-    # optional: exclude out-of-bounds indices
-    if shape is not None:
-        valid = np.all((neighbours < np.array(shape)) & (neighbours >= 0),
-                       axis=1)
-        neighbours = neighbours[valid]
-
-    return neighbours
-=======
         The skeleton to convert.
     summary : pd.DataFrame | None
         The summary statistics of the skeleton. Each row in the summary table
@@ -1462,7 +1334,6 @@
     image[tuple(all_coords.T)] = all_values
 
     return Skeleton(image)
->>>>>>> b703cf60
 
 
 def _merge_paths(p1: npt.NDArray, p2: npt.NDArray):
@@ -1478,32 +1349,6 @@
             )
     d1 = g.edges[e1]
     d2 = g.edges[e2]
-<<<<<<< HEAD
-    p1 = d1["path"] if e1[1] == middle_node else d1["path"][::-1]
-    p2 = d2["path"] if e2[0] == middle_node else d2["path"][::-1]
-    n1 = len(d1["path"])
-    n2 = len(d2["path"])
-    new_edge_values = {
-            "skeleton_id":
-                    g.edges[e1]["skeleton_id"],
-            "node_id_src":
-                    new_edge[0],
-            "node_id_dst":
-                    new_edge[1],
-            "branch_distance":
-                    d1["branch_distance"] + d2["branch_distance"],
-            "branch_type":
-                    min(d1["branch_type"], d2["branch_type"]),
-            "mean_pixel_value": (
-                    n1 * d1["mean_pixel_value"] + n2 * d2["mean_pixel_value"]
-                    ) / (n1+n2),
-            "stdev_pixel_value":
-                    np.sqrt((
-                            d1["stdev_pixel_value"]**2 *
-                            (n1-1) + d2["stdev_pixel_value"]**2 * (n2-1)
-                            ) / (n1+n2-1)),
-            "path":
-=======
     p1 = d1['path'] if e1[1] == middle_node else d1['path'][::-1]
     p2 = d2['path'] if e2[0] == middle_node else d2['path'][::-1]
     n1 = len(d1['path'])
@@ -1528,44 +1373,18 @@
                             (n1-1) + d2['stdev_pixel_value']**2 * (n2-1)
                             ) / (n1+n2-1)),
             'path':
->>>>>>> b703cf60
                     _merge_paths(p1, p2),
             }
     g.add_edge(new_edge[0], new_edge[1], **new_edge_values)
     g.remove_node(middle_node)
 
 
-<<<<<<< HEAD
-def _remove_simple_path_nodes(g: nx.Graph):
-=======
 def _remove_simple_path_nodes(g):
->>>>>>> b703cf60
     """Remove any nodes of degree 2 by merging their incident edges."""
     to_remove = [n for n in g.nodes if g.degree(n) == 2]
     for u in to_remove:
         v, w = g[u].keys()
-<<<<<<< HEAD
         _merge_edges(g, (u, v), (u, w))
-
-
-def nx_to_skeleton(g: nx.Graph) -> Skeleton:
-    """Convert networkx graph to Skeleton.
-
-    Parameters
-    ----------
-    g : nx.Graph
-        Networkx graph object.
-
-    Returns
-    -------
-    Skeleton
-        Skeleton object.
-
-    """
-    return Skeleton(nx.to_numpy_array(g))
-    # return nx.to_numpy_array(g)
-
-
 def iteratively_prune_paths(
         skeleton: nx.Graph,
         discard: Callable[[nx.Graph, dict], bool],
@@ -1734,7 +1553,4 @@
     # Might not need this line, it is included to add the **kwargs to the returned item but that may well be
     # redundant as the prune() method has been modified to include these attributes.
     skeleton = Skeleton(skeleton.skeleton_image, **kwargs)
-    return skeleton, summarize(skeleton, find_main_branch=find_main_branch)
-=======
-        _merge_edges(g, (u, v), (u, w))
->>>>>>> b703cf60
+    return skeleton, summarize(skeleton, find_main_branch=find_main_branch)