--- conflicted
+++ resolved
@@ -1,9 +1,6 @@
-<<<<<<< HEAD
+from __future__ import annotations
+
 import networkx as nx
-=======
-from __future__ import annotations
-
->>>>>>> 63aa8a7a
 import numpy as np
 import pandas as pd
 from scipy import sparse, ndimage as ndi
