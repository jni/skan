from collections import defaultdict

import pytest
import numpy as np
from numpy.testing import assert_equal, assert_almost_equal
from skimage.draw import line

from skan import csr, summarize
from skan._testdata import (
        tinycycle, tinyline, skeleton0, skeleton1, skeleton2, skeleton3d,
        topograph1d, skeleton4, skeleton_loop1, skeleton_loop2,
        skeleton_linear1, skeleton_linear2, skeleton_linear3
        )


def _old_branch_statistics(
        skeleton_image, *, spacing=1, value_is_height=False
        ):
    skel = csr.Skeleton(
            skeleton_image, spacing=spacing, value_is_height=value_is_height
            )
    summary = csr.summarize(skel, value_is_height=value_is_height)
    columns = ['node-id-src', 'node-id-dst', 'branch-distance', 'branch-type']
    return summary[columns].to_numpy()


def test_tiny_cycle():
    g, idxs = csr.skeleton_to_csgraph(tinycycle)
    expected_indptr = [0, 2, 4, 6, 8]
    expected_indices = [1, 2, 0, 3, 0, 3, 1, 2]
    expected_data = np.sqrt(2)

    assert_equal(g.indptr, expected_indptr)
    assert_equal(g.indices, expected_indices)
    assert_almost_equal(g.data, expected_data)

    assert_equal(np.ravel_multi_index(idxs, tinycycle.shape), [1, 3, 5, 7])


def test_skeleton1_stats():
    stats = _old_branch_statistics(skeleton1)
    assert_equal(stats.shape, (4, 4))
    keys = map(tuple, np.sort(stats[:, :2].astype(int), axis=1))
    dists = stats[:, 2]
    types = stats[:, 3].astype(int)
    ids2dist = defaultdict(list)
    for key, dist in zip(keys, dists):
        ids2dist[key].append(dist)
    assert (7, 12) in ids2dist
    d0, d1 = sorted(ids2dist[(7, 12)])
    assert_almost_equal(d0, 1 + np.sqrt(2))
    assert_almost_equal(d1, 5 * d0)
    assert_equal(np.bincount(types), [0, 2, 2])
    assert_almost_equal(np.unique(dists), [d0, 2 + np.sqrt(2), d1])


def test_2skeletons():
    df = csr.summarize(csr.Skeleton(skeleton2))
    assert_almost_equal(np.unique(df['euclidean-distance']), np.sqrt([5, 10]))
    assert_equal(np.unique(df['skeleton-id']), [0, 1])
    assert_equal(np.bincount(df['branch-type']), [0, 4, 4])


def test_summarize_spacing():
    df = csr.summarize(csr.Skeleton(skeleton2))
    df2 = csr.summarize(csr.Skeleton(skeleton2, spacing=2))
    assert_equal(np.array(df['node-id-src']), np.array(df2['node-id-src']))
    assert_almost_equal(
            np.array(df2['euclidean-distance']),
            np.array(2 * df['euclidean-distance'])
            )
    assert_almost_equal(
            np.array(df2['branch-distance']),
            np.array(2 * df['branch-distance'])
            )


def test_line():
    g, idxs = csr.skeleton_to_csgraph(tinyline)
    assert_equal(np.ravel(idxs), [1, 2, 3])
    assert_equal(g.shape, (3, 3))
    # source, dest, length, type
    assert_equal(_old_branch_statistics(tinyline), [[0, 2, 2, 0]])


def test_cycle_stats():
    stats = _old_branch_statistics(tinycycle)
    # source, dest, length, type
    assert_almost_equal(stats, [[0, 0, 4 * np.sqrt(2), 3]])


def test_3d_spacing():
    stats = _old_branch_statistics(skeleton3d, spacing=[5, 1, 1])
    assert_equal(stats.shape, (7, 4))
    assert_almost_equal(stats[0], [0, 10, 2 * np.sqrt(5**2 + 1 + 1), 1])
    # source, dest, length, type
    # test only junction-tip segments
    assert_equal(np.unique(stats[:, 3].astype(int)), [1, 2, 3])


def test_topograph():
    stats = _old_branch_statistics(topograph1d, value_is_height=True)
    assert stats.shape == (1, 4)
    assert_almost_equal(stats[0], [0, 2, 2 * np.sqrt(2), 0])


def test_topograph_summary():
    stats = csr.summarize(
            csr.Skeleton(topograph1d, spacing=2.5, value_is_height=True),
            value_is_height=True,
            )
    assert stats.loc[0, 'euclidean-distance'] == 5.0
    columns = ['coord-src-0', 'coord-src-1', 'coord-dst-0', 'coord-dst-1']
    assert_almost_equal(sorted(stats.loc[0, columns]), [0, 3, 3, 5])


def test_junction_multiplicity():
    """Test correct distances when a junction has more than one pixel."""
    g, _ = csr.skeleton_to_csgraph(skeleton0)
    assert_equal(g.data, 1.0)
    assert_equal(g[2, 5], 0.0)


def test_multiplicity_stats():
    stats1 = csr.summarize(csr.Skeleton(skeleton0))
    stats2 = csr.summarize(csr.Skeleton(skeleton0, spacing=2))
    assert_almost_equal(
            2 * stats1['branch-distance'].values,
            stats2['branch-distance'].values
            )
    assert_almost_equal(
            2 * stats1['euclidean-distance'].values,
            stats2['euclidean-distance'].values
            )


def test_pixel_values():
    image = np.random.random((45,))
    expected = np.mean(image)
    stats = csr.summarize(csr.Skeleton(image))
    assert_almost_equal(stats.loc[0, 'mean-pixel-value'], expected)


def test_tip_junction_edges():
    stats1 = csr.summarize(csr.Skeleton(skeleton4))
    assert stats1.shape[0] == 3  # ensure all three branches are counted


def test_mst_junctions():
    g, _ = csr.skeleton_to_csgraph(skeleton0)
    h = csr._mst_junctions(g)
    hprime, _ = csr.skeleton_to_csgraph(skeleton0)

    G = g.todense()
    G[G > 1.1] = 0

    np.testing.assert_equal(G, h.todense())
    np.testing.assert_equal(G, hprime.todense())


def test_transpose_image():
    image = np.zeros((10, 10))

    rr, cc = line(4, 0, 4, 2)
    image[rr, cc] = 1
    rr, cc = line(3, 2, 3, 5)
    image[rr, cc] = 1
    rr, cc = line(1, 2, 8, 2)
    image[rr, cc] = 1
    rr, cc = line(1, 0, 1, 8)
    image[rr, cc] = 1

    skeleton1 = csr.Skeleton(image)
    skeleton2 = csr.Skeleton(image.T)

    assert (skeleton1.n_paths == skeleton2.n_paths)
    np.testing.assert_allclose(
            np.sort(skeleton1.path_lengths()),
            np.sort(skeleton2.path_lengths()),
            )


@pytest.mark.parametrize(
        "skeleton,prune_branch,target",
        [
                (
                        skeleton1, 1,
                        np.array([[0, 1, 1, 1, 1, 1, 0], [1, 0, 0, 0, 0, 0, 1],
                                  [0, 1, 1, 0, 1, 1, 0], [0, 0, 0, 1, 0, 0, 0],
                                  [0, 0, 0, 0, 0, 0, 0]])
                        ),
                (
                        skeleton1, 2,
                        np.array([[0, 0, 0, 0, 0, 0, 0], [0, 0, 0, 0, 0, 0, 0],
                                  [0, 1, 0, 0, 0, 0, 0], [1, 0, 0, 2, 0, 0, 0],
                                  [1, 0, 0, 0, 2, 2, 2]])
                        ),
                # There are no isolated cycles to be pruned
                (
                        skeleton1, 3,
                        np.array([[0, 1, 1, 1, 1, 1, 0], [1, 0, 0, 0, 0, 0, 1],
                                  [0, 3, 2, 0, 1, 1, 0], [3, 0, 0, 4, 0, 0, 0],
                                  [3, 0, 0, 0, 4, 4, 4]])
                        ),
                ]
        )
def test_prune_paths(
        skeleton: np.ndarray, prune_branch: int, target: np.ndarray
        ) -> None:
    """Test pruning of paths."""
    s = csr.Skeleton(skeleton, keep_images=True)
    summary = summarize(s)
    indices_to_remove = summary.loc[summary['branch-type'] == prune_branch
                                    ].index
    pruned = s.prune_paths(indices_to_remove)
    np.testing.assert_array_equal(pruned, target)


def test_prune_paths_exception_single_point() -> None:
    """Test exceptions raised when pruning leaves a single point and Skeleton object
    can not be created and returned."""
    s = csr.Skeleton(skeleton0)
    summary = summarize(s)
    indices_to_remove = summary.loc[summary['branch-type'] == 1].index
    with pytest.raises(ValueError):
        s.prune_paths(indices_to_remove)


def test_prune_paths_exception_invalid_path_index() -> None:
    """Test exceptions raised when trying to prune paths that do not exist in the summary. This can arise if skeletons
    are not updated correctly during iterative pruning."""
    s = csr.Skeleton(skeleton0)
    summary = summarize(s)
    indices_to_remove = [6]
    with pytest.raises(ValueError):
        s.prune_paths(indices_to_remove)


def test_fast_graph_center_idx():
    s = csr.Skeleton(skeleton0)
    i = csr._fast_graph_center_idx(s)
    assert i == 6

    s = csr.Skeleton(skeleton4)
    i = csr._fast_graph_center_idx(s)
    assert i == 1


def test_sholl():
    s = csr.Skeleton(skeleton0)
    c, r, counts = csr.sholl_analysis(s, shells=np.arange(0, 5, 1.5))
    np.testing.assert_equal(c, [3, 3])
    np.testing.assert_equal(counts, [0, 3, 3, 0])


def test_sholl_spacing():
    s = csr.Skeleton(skeleton0, spacing=(1, 5))
    with pytest.warns(UserWarning):
        c, r, counts = csr.sholl_analysis(
                s, center=[3, 15], shells=np.arange(17)
                )
        for i in range(4):
            assert np.isin(i, counts)
    c, r, counts = csr.sholl_analysis(
            s, center=[3, 15], shells=np.arange(1, 20, 6)
            )
    np.testing.assert_equal(counts, [3, 2, 2, 0])


def test_diagonal():
    s = csr.Skeleton(skeleton4)
    # We choose the shells so that we catch all three, then two, then one arm
    # of the skeleton, while not triggering the "shell spacing too small"
    # warning
    c, r, counts = csr.sholl_analysis(
            s, center=[1, 1], shells=np.arange(0.09, 5, 1.45)
            )
    np.testing.assert_equal(counts, [3, 2, 1, 0])


def test_zero_degree_nodes():
    """Test that graphs with 0-degree nodes don't have allocation errors.

    In skan commits 7498831 or prior, isolated pixels, which have degree 0,
    would count as *negative* values when counting the total number of edges,
    resulting in a buffer too small to hold the edge info.

    See issue jni/skan#182.
    """
    x = np.array([1, 1, 0, 1, 0, 1, 0, 1, 0, 1, 0, 1, 1]).astype(bool)

    # the try/except causes an early segfault if the buffer overflows
    try:
        s = csr.Skeleton(x)
    except Exception as e:
        print(e)

    assert s.n_paths == 2
    np.testing.assert_equal(
            np.ravel(s.coordinates), [0, 1, 3, 5, 7, 9, 11, 12]
            )


<<<<<<< HEAD
@pytest.mark.parametrize(
        "skeleton, paths, branch_type, branch_distance, euclidean_distance", [
                [skeleton_loop1, 1, 3, 159.23759005323606, 0],
                [skeleton_loop2, 1, 3, 161.33809511662434, 0],
                [
                        skeleton_linear1, 1, 0, 154.09545442950505,
                        114.84337159801605
                        ],
                [skeleton_linear2, 1, 0, 84.15432893255064, 71.30918594402827],
                ]
        )
def test_iteratively_prune_paths(
        skeleton: np.ndarray, paths: int, branch_type: int,
        branch_distance: float, euclidean_distance: float
        ) -> None:
    """Test iteratively pruning a skeleton."""
    pruned_skeleton = csr.iteratively_prune_paths(skeleton)
    skeleton_summary = csr.summarize(pruned_skeleton)
    assert isinstance(pruned_skeleton, csr.Skeleton)
    assert skeleton_summary.shape[0] == paths
    assert skeleton_summary["branch-type"][0] == branch_type
    assert skeleton_summary["branch-distance"][0] == branch_distance
    assert skeleton_summary["euclidean-distance"][0] == euclidean_distance


@pytest.mark.parametrize(
        "skeleton, paths, branch_type, branch_distance, euclidean_distance", [[
                skeleton_linear3, 3, [0, 0, 0],
                [164.05382386916244, 20.656854249492383, 29.485281374238575],
                [110.11357772772621, 19.4164878389476, 24.186773244895647]
                ]]
        )
def test_iteratively_prune_multiple_paths(
        skeleton: np.ndarray, paths: int, branch_type: int,
        branch_distance: float, euclidean_distance: float
        ) -> None:
    """Test iteratively pruning a image with multiple skeletons."""
    pruned_skeleton = csr.iteratively_prune_paths(skeleton)
    skeleton_summary = csr.summarize(pruned_skeleton)
    assert isinstance(pruned_skeleton, csr.Skeleton)
    assert skeleton_summary.shape[0] == paths
    assert list(skeleton_summary["branch-type"]) == branch_type
    assert list(skeleton_summary["branch-distance"]) == branch_distance
    assert list(skeleton_summary["euclidean-distance"]) == euclidean_distance
=======
def test_skeleton_path_image_no_keep_image():
    """See #208: "Skeleton.path_label_image requires keep_images=True."

    Before PR #210, it was an implicit requirement of path_label_image
    to create a Skeleton with keep_images=True. However, we only needed
    the shape of the image. This makes sure that the method works even
    when keep_images=False.
    """
    s = csr.Skeleton(skeleton2, keep_images=False)
    pli = s.path_label_image()
    assert np.max(pli) == s.n_paths
>>>>>>> 91d4e7c5
<|MERGE_RESOLUTION|>--- conflicted
+++ resolved
@@ -301,7 +301,6 @@
             )
 
 
-<<<<<<< HEAD
 @pytest.mark.parametrize(
         "skeleton, paths, branch_type, branch_distance, euclidean_distance", [
                 [skeleton_loop1, 1, 3, 159.23759005323606, 0],
@@ -346,7 +345,7 @@
     assert list(skeleton_summary["branch-type"]) == branch_type
     assert list(skeleton_summary["branch-distance"]) == branch_distance
     assert list(skeleton_summary["euclidean-distance"]) == euclidean_distance
-=======
+
 def test_skeleton_path_image_no_keep_image():
     """See #208: "Skeleton.path_label_image requires keep_images=True."
 
@@ -357,5 +356,4 @@
     """
     s = csr.Skeleton(skeleton2, keep_images=False)
     pli = s.path_label_image()
-    assert np.max(pli) == s.n_paths
->>>>>>> 91d4e7c5
+    assert np.max(pli) == s.n_paths