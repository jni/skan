--- conflicted
+++ resolved
@@ -331,7 +331,33 @@
     assert np.max(pli) == s.n_paths
 
 
-<<<<<<< HEAD
+def test_skeletonlabel():
+    stats = csr.summarize(csr.Skeleton(skeletonlabel))
+    assert stats['mean-pixel-value'].max() == skeletonlabel.max()
+    assert stats['mean-pixel-value'].max() > 1
+
+
+@pytest.mark.parametrize(
+        'dtype', [
+                ''.join([pre, 'int', suf])
+                for pre, suf in product(['u', ''], ['8', '16', '32', '64'])
+                ]
+        )
+def test_skeleton_integer_dtype(dtype):
+    stats = csr.summarize(
+            csr.Skeleton(skeletonlabel.astype(dtype)), separator='_'
+            )
+    assert stats['mean_pixel_value'].max() == skeletonlabel.max()
+    assert stats['mean_pixel_value'].max() > 1
+
+
+def test_default_summarize_separator():
+    with pytest.warns(np.VisibleDeprecationWarning,
+                      match='separator in column name'):
+        stats = csr.summarize(csr.Skeleton(skeletonlabel))
+    assert 'skeleton-id' in stats
+
+
 def test_skeletonlabel():
     stats = csr.summarize(csr.Skeleton(skeletonlabel))
     assert stats['mean-pixel-value'].max() == skeletonlabel.max()
@@ -487,25 +513,4 @@
     skeleton = csr.Skeleton(np_skeleton)
     skan_nx = csr.skeleton_to_nx(skeleton, summary)
     skeleton_nx = csr.nx_to_skeleton(skan_nx, np_skeleton.shape)
-    np.testing.assert_array_equal(np_skeleton, skeleton_nx.skeleton_image)
-=======
-@pytest.mark.parametrize(
-        'dtype', [
-                ''.join([pre, 'int', suf])
-                for pre, suf in product(['u', ''], ['8', '16', '32', '64'])
-                ]
-        )
-def test_skeleton_integer_dtype(dtype):
-    stats = csr.summarize(
-            csr.Skeleton(skeletonlabel.astype(dtype)), separator='_'
-            )
-    assert stats['mean_pixel_value'].max() == skeletonlabel.max()
-    assert stats['mean_pixel_value'].max() > 1
-
-
-def test_default_summarize_separator():
-    with pytest.warns(np.VisibleDeprecationWarning,
-                      match='separator in column name'):
-        stats = csr.summarize(csr.Skeleton(skeletonlabel))
-    assert 'skeleton-id' in stats
->>>>>>> 63aa8a7a
+    np.testing.assert_array_equal(np_skeleton, skeleton_nx.skeleton_image)