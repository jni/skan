--- conflicted
+++ resolved
@@ -5,19 +5,6 @@
   - id: skan.skeletonize
     title: Make Skeleton
     python_name: skan.napari_skan:get_skeleton
-<<<<<<< HEAD
-  - id: skan.analyze_skeleton_widg
-    title: Analyse skeleton
-    python_name: skan.napari_skan:AnalyseSkeleton
-  widgets:
-  # - command: skan.skeletonize_widg
-  #   display_name: Make Skeleton Widg...
-  - command: skan.skeletonize
-    display_name: Skeleton Widg...
-    autogenerate: true
-  - command: skan.analyze_skeleton_widg
-    display_name: Analyse Skeleton Widg...
-=======
   - id: skan.color_widget
     title: Color Widget
     python_name: skan.napari_skan:color_by_feature
@@ -27,5 +14,4 @@
     autogenerate: true
   - command: skan.color_widget
     display_name: Color Skeleton Widg...
->>>>>>> 7700cebd
     
