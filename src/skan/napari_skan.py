--- conflicted
+++ resolved
@@ -1,18 +1,11 @@
-<<<<<<< HEAD
-from magicgui import magicgui
-=======
 from magicgui import magicgui, magic_factory
->>>>>>> 7700cebd
 import numpy as np
 from enum import Enum
 from skimage.morphology import skeletonize
 from skan import summarize, Skeleton
 from magicgui.widgets import Container, ComboBox, PushButton, Label, create_widget
 
-<<<<<<< HEAD
-=======
 
->>>>>>> 7700cebd
 CAT_COLOR = "tab10"
 CONTINUOUS_COLOR = "viridis"
 class SkeletonizeMethod(Enum):
@@ -20,8 +13,6 @@
     lee = "lee"
 
 def get_skeleton(labels: "napari.layers.Labels", choice: SkeletonizeMethod) -> "napari.types.LayerDataTuple":
-<<<<<<< HEAD
-=======
     """Takes in a napari shapes layer and a skeletonization method (for skan.morphology),
     genertates a skeleton structure and places it on a shapes layer
 
@@ -37,7 +28,6 @@
     napari.types.LayerDataTuple
         Layer data with skeleton
     """
->>>>>>> 7700cebd
     binary_labels = (labels.data > 0).astype(np.uint8)
     binary_skeleton = skeletonize(binary_labels, method=choice.value)
     
@@ -48,10 +38,6 @@
     
     paths_table = summarize(skeleton) # option to have main_path = True (or something) changing header
 
-<<<<<<< HEAD
-
-=======
->>>>>>> 7700cebd
     return (
         all_paths,
         {'shape_type': 'path', 'edge_colormap': 'tab10', 'metadata': {'skeleton': skeleton, 'features': paths_table}},
@@ -59,51 +45,6 @@
         )
 
 
-<<<<<<< HEAD
-class AnalyseSkeleton(Container):
-    def __init__(self, viewer: "napari.viewer.Viewer"):
-        """Widget for analyzing skeleton of an existing shapes layer 
-
-        Parameters 
-        ----------
-        viewer : napari.viewer.Viewer
-            napari viewer to add the widget to
-        """
-        super().__init__()
-        self.viewer = viewer
-        self.shapes_combo = create_widget(annotation = "napari.layers.Shapes", name = "skeleton")
-        # removed button, connected instead to Shapes changing to populate the features
-        self.shapes_combo.changed.connect(self._populate_features_combo)
-
-        self.features_combo = ComboBox(name='feature')
-        # added function call to populate combo
-        self._populate_features_combo(True)
-        self.extend([self.shapes_combo,self.features_combo])
-
-    def update_edge_color(self, value):
-        """update the color of the currently selected shapes layer """       
-        shapes_layer = self.viewer.layers[self.shapes_combo.current_choice]
-        current_column_type = shapes_layer.features[value].dtype
-        if current_column_type == "float64":
-            shapes_layer.edge_colormap = CONTINUOUS_COLOR
-        else:
-            shapes_layer.edge_colormap = CAT_COLOR
-        shapes_layer.edge_color = value
-
-    def _populate_features_combo(self, event):
-        print(self.shapes_combo.current_choice)
-        current_layer = self.viewer.layers[self.shapes_combo.current_choice]
-        current_layer.features = current_layer.metadata["features"]
-        self.features_combo.choices = current_layer.features.columns
-        # the choises exist at this point, but gui is not updating hence to labeled changed (hoping event emission)
-        self.features_combo.label_changed(current_layer.name)
-        self.features_combo.changed.connect(self.update_edge_color)
-
-if __name__ == "__main__":
-    import napari
-    viewer = napari.Viewer()
-    napari.run()
-=======
 def populate_feature_choices(color_by_feature_widget):
     """Runs on widget init, connects combobox to function to update
     combobox options
@@ -156,5 +97,4 @@
         shapes_layer.edge_colormap = CONTINUOUS_COLOR
     else:
         shapes_layer.edge_colormap = CAT_COLOR
-    shapes_layer.edge_color = feature_name
->>>>>>> 7700cebd
+    shapes_layer.edge_color = feature_name