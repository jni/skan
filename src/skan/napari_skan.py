--- conflicted
+++ resolved
@@ -26,8 +26,8 @@
         Labels layer depecting the extracted skeleton
     """
     binary_labels = (labels > 0).astype(np.uint8)
-<<<<<<< HEAD
-    # skeletonize returns a binary array, so we can just iltiply it with the labels to get appropriate colours
+    # skeletonize returns a binary array, so we can just multiply it with the
+    # labels to get appropriate colors
     skeletonized = skeletonize(binary_labels, method=method.value) * labels
     return skeletonized
 
@@ -108,10 +108,4 @@
     napari.run()
     
 
-# TODO: make sure the widget doesnt crash when no data 
-=======
-    # skeletonize returns a binary array, so we can just multiply it with the
-    # labels to get appropriate colors
-    skeletonized = skeletonize(binary_labels, method=method.value) * labels
-    return skeletonized
->>>>>>> 37e3bc19
+# TODO: make sure the widget doesnt crash when no data 